--- conflicted
+++ resolved
@@ -1,10 +1,6 @@
 [package]
 name = "clip-mash"
-<<<<<<< HEAD
 version = "0.11.0"
-=======
-version = "0.18.0-pre.2"
->>>>>>> f6b4f350
 edition = "2021"
 
 [dependencies]
@@ -28,36 +24,18 @@
 regex = "1.9.6"
 reqwest = { version = "0.11.22", features = ["json"] }
 sanitise-file-name = "1.0.0"
-<<<<<<< HEAD
-self-replace = "1.3.5"
-serde = { version = "1.0.163", features = ["derive"] }
-serde_json = "1.0.96"
-sqlx = { version = "0.7.0-alpha.3", features = ["runtime-tokio", "sqlite"] }
-tempfile = "3.5.0"
-tokio = { version = "1.28.2", features = ["full"] }
-tokio-stream = "0.1.14"
-tokio-util = { version = "0.7.8", features = ["io"] }
-=======
+self-replace = "1.3.7"
 serde = { version = "1.0.188", features = ["derive"] }
 serde_json = "1.0.107"
 sqlx = { version = "0.7.2", features = ["runtime-tokio",  "sqlite"] }
 time = { version = "0.3.29", features = ["formatting", "parsing", "macros"] }
 tokio = { version = "1.32.0", features = ["full"] }
 tokio-util = { version = "0.7.9", features = ["io"] }
->>>>>>> f6b4f350
 tower = "0.4.13"
 tower-http = { version = "0.4.4", features = ["fs", "trace"] }
 tracing = "0.1.37"
 tracing-appender = "0.2.2"
 tracing-subscriber = { version = "0.3.17", features = ["env-filter"] }
-<<<<<<< HEAD
-walkdir = "2.3.3"
-webbrowser = "0.8.10"
-youtube_dl = { version = "0.8.1", features = ["tokio", "downloader"] }
-url = { version = "2.4.0", features = ["serde"] }
-float-cmp = "0.9.0"
-semver = "1.0.17"
-=======
 url = { version = "2.4.1", features = ["serde"] }
 utoipa = { version = "4.0.0", features = ["axum_extras"] }
 utoipa-rapidoc = { version = "1.0.0", features = ["axum"] }
@@ -66,7 +44,6 @@
 walkdir = "2.4.0"
 webbrowser = "0.8.11"
 youtube_dl = { version = "0.9.0", features = ["tokio", "downloader-native-tls"] }
->>>>>>> f6b4f350
 
 [target.'cfg(unix)'.dependencies]
 tar = "0.4.40"
