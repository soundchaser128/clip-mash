use serde::{Deserialize, Serialize};
use sqlx::SqlitePool;
use utoipa::ToSchema;

use crate::service::stash_config::StashConfig;
use crate::Result;

#[derive(Debug, Clone, Deserialize, Serialize, Default, ToSchema)]
<<<<<<< HEAD
pub struct AppConfig {
    // empty for now
}

#[derive(Debug, Clone, Deserialize, Serialize, Default, ToSchema)]
=======
>>>>>>> 4738e01f
pub struct Settings {
    pub stash: StashConfig,
    pub app: Option<AppConfig>,
}

#[derive(Clone)]
pub struct SettingsDatabase {
    pool: SqlitePool,
}

impl SettingsDatabase {
    pub fn new(pool: SqlitePool) -> Self {
        Self { pool }
    }

    pub async fn fetch_optional(&self) -> Result<Option<Settings>> {
        let settings = sqlx::query!("SELECT * FROM settings WHERE id = 1")
            .fetch_optional(&self.pool)
            .await?
            .map(|row| {
                serde_json::from_str(&row.settings_json)
                    .expect("invalid JSON found in settings database table")
            });

        Ok(settings)
    }

    /// Fetches the settings from the database. If no settings are found, the default (empty) settings are returned.
    pub async fn fetch(&self) -> Result<Settings> {
        let settings = self.fetch_optional().await?;
        Ok(settings.unwrap_or_default())
    }

    pub async fn set(&self, settings: Settings) -> Result<()> {
        let settings_json = serde_json::to_string(&settings)?;
        sqlx::query!(
            "INSERT INTO settings (id, settings_json) VALUES (1, ?) ON CONFLICT(id) DO UPDATE SET settings_json = ?",
            settings_json,
            settings_json
        )
        .execute(&self.pool)
        .await?;

        Ok(())
    }
}<|MERGE_RESOLUTION|>--- conflicted
+++ resolved
@@ -1,22 +1,12 @@
 use serde::{Deserialize, Serialize};
 use sqlx::SqlitePool;
-use utoipa::ToSchema;
 
 use crate::service::stash_config::StashConfig;
 use crate::Result;
 
 #[derive(Debug, Clone, Deserialize, Serialize, Default, ToSchema)]
-<<<<<<< HEAD
-pub struct AppConfig {
-    // empty for now
-}
-
-#[derive(Debug, Clone, Deserialize, Serialize, Default, ToSchema)]
-=======
->>>>>>> 4738e01f
 pub struct Settings {
     pub stash: StashConfig,
-    pub app: Option<AppConfig>,
 }
 
 #[derive(Clone)]
