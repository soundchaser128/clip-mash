use utoipa::OpenApi;

use super::handlers::files::{FileSystemEntry, ListFileEntriesResponse};
use super::handlers::library::{CreateMarkerRequest, VideoCleanupResponse};
use super::handlers::music::SongUpload;
use super::handlers::project::{CreateFunscriptBody, DescriptionData, ProjectCreateResponse};
use super::types::*;
<<<<<<< HEAD
use crate::data::database::{AppConfig, MarkerCount, Settings, VideoSource, VideoUpdate};
=======
use crate::data::database::{MarkerCount, Settings, VideoSource, VideoUpdate};
>>>>>>> 4738e01f
use crate::server::handlers::{files, library, music, progress, project, stash, system};
use crate::service::description_generator::DescriptionType;
use crate::service::directories::FolderType;
use crate::service::generator::PaddingType;
use crate::service::new_version_checker::AppVersion;
use crate::service::stash_config::StashConfig;
use crate::service::video::AddVideosRequest;

#[derive(OpenApi)]
#[openapi(
    paths(
        library::add_new_videos,
        library::update_video,
        library::create_new_marker,
        library::delete_marker,
        library::delete_video,
        library::detect_markers,
        library::get_video,
        library::list_markers,
        library::list_videos,
        library::split_marker,
        library::update_marker,
        library::list_stash_videos,
        library::cleanup_videos,
        library::merge_stash_video,
        library::migrate_preview_images,
        library::videos_need_encoding,
        library::list_marker_titles,
        files::list_file_entries,
        files::get_file_stats,
        files::cleanup_folder,
        progress::get_progress_info,
        progress::delete_progress,
        project::create_video,
        project::download_video,
        project::fetch_clips,
        project::fetch_clips_interactive,
        project::get_beat_funscript,
        project::get_combined_funscript,
        project::get_new_id,
        project::list_finished_videos,
        project::generate_description,
        stash::get_health,
        music::list_songs,
        music::get_beats,
        music::upload_music,
        music::download_music,
        system::get_version,
        system::get_config,
        system::set_config,
<<<<<<< HEAD
=======
        system::restart,
        system::get_health,
>>>>>>> 4738e01f
    ),
    components(
        schemas(
            ListVideoDtoPage,
            StashVideoDtoPage,
            MarkerDtoPage,
            ListVideoDto,
            MarkerDto,
            VideoDto,
            CreateClipsBody,
            ClipsResponse,
            ClipOrder,
            ClipOptions,
            SelectedMarker,
            Clip,
            ClipPickerOptions,
            RoundRobinClipOptions,
            WeightedRandomClipOptions,
            EqualLengthClipOptions,
            RoundRobinClipOptions,
            WeightedRandomClipOptions,
            EqualLengthClipOptions,
            ClipLengthOptions,
            RandomizedClipOptions,
            SongClipOptions,
            MeasureCount,
            Beats,
            CreateVideoBody,
            EncodingEffort,
            VideoCodec,
            VideoQuality,
            Progress,
            CreateMarker,
            VideoSource,
            CreateBeatFunscriptBody,
            StrokeType,
            CreateFunscriptBody,
            UpdateMarker,
            AddVideosRequest,
            NewId,
            StashConfig,
            SortDirection,
            SongDto,
            StashVideoDto,
            ProjectCreateResponse,
            VideoCleanupResponse,
            VideoUpdate,
            VideoDetailsDto,
            CreateMarkerRequest,
            SongUpload,
            AppVersion,
            MarkerCount,
            FileSystemEntry,
            ListFileEntriesResponse,
            MarkerTitle,
            MarkerGroup,
            DescriptionType,
            DescriptionData,
            FolderType,
            PaddingType,
<<<<<<< HEAD
            Settings,
            AppConfig,
            CreateInteractiveClipsBody
=======
            Settings
>>>>>>> 4738e01f
        )
    ),
    tags(
        (name = "clip-mash", description = "API for creating video compilations")
    )
)]
pub struct ApiDoc;<|MERGE_RESOLUTION|>--- conflicted
+++ resolved
@@ -5,11 +5,7 @@
 use super::handlers::music::SongUpload;
 use super::handlers::project::{CreateFunscriptBody, DescriptionData, ProjectCreateResponse};
 use super::types::*;
-<<<<<<< HEAD
-use crate::data::database::{AppConfig, MarkerCount, Settings, VideoSource, VideoUpdate};
-=======
 use crate::data::database::{MarkerCount, Settings, VideoSource, VideoUpdate};
->>>>>>> 4738e01f
 use crate::server::handlers::{files, library, music, progress, project, stash, system};
 use crate::service::description_generator::DescriptionType;
 use crate::service::directories::FolderType;
@@ -60,11 +56,8 @@
         system::get_version,
         system::get_config,
         system::set_config,
-<<<<<<< HEAD
-=======
         system::restart,
         system::get_health,
->>>>>>> 4738e01f
     ),
     components(
         schemas(
@@ -125,13 +118,9 @@
             DescriptionData,
             FolderType,
             PaddingType,
-<<<<<<< HEAD
+            Settings
             Settings,
-            AppConfig,
             CreateInteractiveClipsBody
-=======
-            Settings
->>>>>>> 4738e01f
         )
     ),
     tags(
