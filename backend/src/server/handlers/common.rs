--- conflicted
+++ resolved
@@ -312,7 +312,6 @@
     Json(NewId { id })
 }
 
-<<<<<<< HEAD
 #[derive(Debug, Deserialize)]
 pub struct SelfUpdateQuery {
     pub tag: Option<String>,
@@ -334,7 +333,8 @@
     let app_version = updater.check_for_updates().await?;
 
     Ok(Json(app_version))
-=======
+}
+
 #[derive(Serialize)]
 pub struct Version {
     pub version: &'static str,
@@ -344,5 +344,4 @@
 pub async fn get_version() -> Json<Version> {
     let version = env!("CARGO_PKG_VERSION");
     Json(Version { version })
->>>>>>> 681f95c3
 }