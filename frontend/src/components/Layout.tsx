import clsx from "clsx"
import Footer from "./Footer"
import {useRouteLoaderData} from "react-router-dom"
<<<<<<< HEAD
import {AppVersion} from "../types.generated"
=======
import ThemeSwitcher from "./ThemeSwitcher"
import {useToast} from "@/hooks/useToast"
import Toast from "./Toast"
>>>>>>> f6b4f350

interface Props {
  children: React.ReactNode
  isLoading?: boolean
}

const styles = {
  root: "min-h-screen flex flex-col justify-between transition",
  main: "flex flex-col container ml-auto mr-auto px-1",
}

const Layout: React.FC<Props> = ({children, isLoading}) => {
<<<<<<< HEAD
  const version = useRouteLoaderData("root") as AppVersion
=======
  const version = useRouteLoaderData("root") as string
  const toast = useToast()
>>>>>>> f6b4f350

  return (
    <div className={clsx(styles.root, isLoading && "opacity-25")}>
      {toast?.data && (
        <Toast type={toast.data.type}>{toast.data.message}</Toast>
      )}
      <main className={styles.main}>{children}</main>
<<<<<<< HEAD
      <Footer version={version.currentVersion} />
=======
      <Footer version={version} />
      <ThemeSwitcher />
>>>>>>> f6b4f350
    </div>
  )
}

export default Layout<|MERGE_RESOLUTION|>--- conflicted
+++ resolved
@@ -1,13 +1,9 @@
 import clsx from "clsx"
 import Footer from "./Footer"
 import {useRouteLoaderData} from "react-router-dom"
-<<<<<<< HEAD
-import {AppVersion} from "../types.generated"
-=======
 import ThemeSwitcher from "./ThemeSwitcher"
 import {useToast} from "@/hooks/useToast"
 import Toast from "./Toast"
->>>>>>> f6b4f350
 
 interface Props {
   children: React.ReactNode
@@ -20,12 +16,8 @@
 }
 
 const Layout: React.FC<Props> = ({children, isLoading}) => {
-<<<<<<< HEAD
-  const version = useRouteLoaderData("root") as AppVersion
-=======
   const version = useRouteLoaderData("root") as string
   const toast = useToast()
->>>>>>> f6b4f350
 
   return (
     <div className={clsx(styles.root, isLoading && "opacity-25")}>
@@ -33,12 +25,8 @@
         <Toast type={toast.data.type}>{toast.data.message}</Toast>
       )}
       <main className={styles.main}>{children}</main>
-<<<<<<< HEAD
-      <Footer version={version.currentVersion} />
-=======
       <Footer version={version} />
       <ThemeSwitcher />
->>>>>>> f6b4f350
     </div>
   )
 }
