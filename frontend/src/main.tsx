import {
  createStore,
  StateMachineProvider,
  useStateMachine,
} from "little-state-machine"
import React, {useEffect, useState} from "react"
import ReactDOM from "react-dom/client"
import {
  createBrowserRouter,
  isRouteErrorResponse,
  Outlet,
  RouterProvider,
  useLoaderData,
  useNavigate,
  useRouteError,
} from "react-router-dom"
import "inter-ui/inter.css"
import "./index.css"

import VideoOptions, {videoOptionsLoader} from "./routes/video-options"
import Progress from "./routes/progress"
import PreviewClips from "./routes/clips/clips"
import ListVideos from "./routes/library/videos"
import CreateLayout from "./routes/root"
import Layout from "./components/Layout"
import Music from "./routes/music/MusicPage"
import {
  clipsLoader,
  localMarkerLoader,
  newIdLoader,
  musicLoader,
  versionLoader,
  videoDetailsLoader,
  stashVideoLoader,
  makeVideoLoader,
} from "./routes/loaders"
import {DndProvider} from "react-dnd"
import {HTML5Backend} from "react-dnd-html5-backend"
<<<<<<< HEAD
import {AppVersion, SongDto} from "./types.generated"
import useSessionStorage from "./hooks/useSessionStorage"
import {HiCheck, HiXMark} from "react-icons/hi2"
import MarkersPage from "./routes/local/markers"
=======
import MarkersPage from "./routes/library/markers"
>>>>>>> f6b4f350
import {resetForm} from "./routes/actions"
import AddVideosPage from "./routes/library/add"
import useNotification from "./hooks/useNotification"
import {FormStage} from "./types/form-state"
import EditVideoModal from "./routes/library/videos.$id"
import DownloadVideosPage from "./routes/library/add/download"
import SelectVideos from "./routes/library/add/folder"
import AddStashVideoPage from "./routes/library/add/stash"
import {ConfigProvider} from "./hooks/useConfig"
import StashConfigPage from "./routes/stash-config"
import FunscriptPage from "./routes/funscript"
import DownloadVideoPage from "./routes/download-video"
import SelectVideosPage from "./routes/library/select-videos"
import HomePage from "./routes/home"
import DownloadMusic from "./routes/music/DownloadMusic"
import UploadMusic from "./routes/music/UploadMusic"
import ReorderSongs from "./routes/music/ReorderSongs"
import {ToastProvider} from "./hooks/useToast"

const TroubleshootingInfo = () => {
  const {actions} = useStateMachine({resetForm})
  const navigate = useNavigate()

  const onReset = () => {
    actions.resetForm()
    navigate("/")
  }

  return (
    <div>
      <h2 className="text-xl mb-2 font-bold">What you can do</h2>
      <ul className="list-disc list-inside">
        <li>
          <span
            className="link link-primary"
            onClick={() => window.location.reload()}
          >
            Reload the page.
          </span>
        </li>
        <li>
          <span className="link link-primary" onClick={onReset}>
            Reset the page state.
          </span>
        </li>
        <li>
          Open an issue{" "}
          <a
            className="link link-primary"
            href="https://github.com/soundchaser128/stash-compilation-maker/issues"
          >
            here
          </a>
          , describing what you did leading up to the error.
        </li>
      </ul>
    </div>
  )
}

const ErrorBoundary = () => {
  const error = useRouteError()
  console.error(error)

  if (isRouteErrorResponse(error)) {
    const is404 = error.status === 404

    return (
      <Layout>
        <div className="mt-8 flex flex-col">
          <h1 className="font-bold text-5xl mb-4 w-fit">
            {is404 ? "404 - Page not found" : "Sorry, something went wrong."}
          </h1>
          {!is404 && (
            <div className="bg-error text-error-content p-2 rounded-lg self-start mb-4">
              <p>
                Status code <strong>{error.status}</strong>
              </p>
              {error.data.error && <p>{error.data.error}</p>}
              {error.data.request && (
                <p>
                  Request to <code>{error.data.request}</code> failed.
                </p>
              )}
            </div>
          )}
        </div>
        <TroubleshootingInfo />
      </Layout>
    )
  }

  const errorJson = JSON.stringify(error, null, 2)
  const isUsefulJson = errorJson && errorJson !== "{}"
  const err = error as Error
  return (
    <Layout>
      <div className="mt-8 flex flex-col">
        <h1 className="font-bold text-5xl mb-4">
          Sorry, something went wrong.
        </h1>
        <div className="bg-error text-error-content p-2 rounded-lg self-start mb-4">
          <h2 className="font-bold">Error details:</h2>
          <div>
            {isUsefulJson && <pre>{errorJson}</pre>}
            {!isUsefulJson && (
              <p>
                <code>
                  {err.name}: {err.message}
                </code>
              </p>
            )}
          </div>
        </div>
        <TroubleshootingInfo />
      </div>
    </Layout>
  )
}

<<<<<<< HEAD
const RootElement = () => {
  const [updateDeclined, setUpdateDeclined] = useSessionStorage(
    "updateDeclined",
    false
  )
  const navigate = useNavigate()
  const [updating, setUpdating] = useState(false)
=======
const Init = () => {
>>>>>>> f6b4f350
  useNotification()

  useEffect(() => {
    if (Notification.permission === "default") {
      Notification.requestPermission().then((permission) => {
        if (permission === "granted") {
          new Notification("Notifications enabled.", {
            icon: "/android-chrome-192x192.png",
          })
        }
      })
    }
  }, [])

  const onSelfUpdate = async () => {
    setUpdating(true)
    await fetch("/api/self/update", {method: "POST"})
    setUpdating(false)
    window.location.reload()
  }

  const onUpdateDecliend = () => {
    setUpdateDeclined(true)
    navigate("/")
  }

  const data = useLoaderData() as AppVersion
  if (data.needsUpdate && !updateDeclined) {
    return (
      <Layout>
        <div className="flex items-center flex-col">
          <h1 className="mt-8 text-3xl mb-6 font-bold">
            There is a new version of ClipMash available!
          </h1>
          <p className="mb-4 text-lg">
            Update to version <strong>{data.newVersion}</strong> now?
          </p>
          <div className="join">
            <button
              onClick={onSelfUpdate}
              className="btn join-item btn-success w-52"
            >
              <HiCheck className="mr-2" />
              Yes!
            </button>
            <button
              onClick={onUpdateDecliend}
              className="btn join-item btn-error w-52"
            >
              <HiXMark className="mr-2" />
              No, maybe later.
            </button>
          </div>
        </div>
      </Layout>
    )
  } else if (updating) {
    return (
      <div className="flex flex-col h-screen items-center justify-center w-full">
        <p className="text-xl mb-2">Updating...</p>
        <span className="loading loading-ring w-16"></span>
      </div>
    )
  } else {
    return <Outlet />
  }
}

const router = createBrowserRouter([
  {
    path: "/",
    errorElement: <ErrorBoundary />,
<<<<<<< HEAD
    element: <RootElement />,
=======
    element: <Init />,
>>>>>>> f6b4f350
    id: "root",
    loader: versionLoader,
    children: [
      {
        index: true,
        element: <HomePage />,
        loader: newIdLoader,
      },
      {
        element: <CreateLayout />,
        children: [
          {
            path: "stash/config",
            element: <StashConfigPage />,
          },
          {
            path: "library",
            element: <ListVideos />,
            loader: makeVideoLoader({}),
            children: [
              {
                path: ":id/markers",
                element: <EditVideoModal />,
                loader: videoDetailsLoader,
              },
            ],
          },
          {
            path: "library/add",
            element: <AddVideosPage />,
          },
          {path: "library/add/download", element: <DownloadVideosPage />},
          {path: "library/add/folder", element: <SelectVideos />},
          {
            path: "library/add/stash",
            element: <AddStashVideoPage />,
            loader: stashVideoLoader,
          },
          {
            path: "/library/select",
            element: <SelectVideosPage />,
            loader: makeVideoLoader({hasMarkers: true}),
          },
          {
            path: "markers",
            element: <MarkersPage />,
            loader: localMarkerLoader,
          },
          {
            path: "music",
            element: <Music />,
            loader: musicLoader,
          },
          {
            path: "music/download",
            element: <DownloadMusic />,
          },
          {
            path: "music/upload",
            element: <UploadMusic />,
          },
          {
            path: "music/reorder",
            element: <ReorderSongs />,
          },
          {
            path: "video-options",
            element: <VideoOptions />,
            loader: videoOptionsLoader,
          },
          {
            path: "clips",
            element: <PreviewClips />,
            loader: clipsLoader,
          },
          {
            path: "generate",
            element: <Progress />,
          },
          {
            path: ":id/download",
            element: <DownloadVideoPage />,
          },
          {
            path: ":id/funscript",
            element: <FunscriptPage />,
          },
        ],
      },
    ],
  },
])

createStore(
  {
    data: {
      stage: FormStage.Start,
    },
  },
  {
    name: "form-state",
  },
)

ReactDOM.createRoot(document.getElementById("root") as HTMLElement).render(
  <React.StrictMode>
    <StateMachineProvider>
      <DndProvider backend={HTML5Backend}>
        <ConfigProvider>
          <ToastProvider>
            <RouterProvider router={router} />
          </ToastProvider>
        </ConfigProvider>
      </DndProvider>
    </StateMachineProvider>
  </React.StrictMode>,
)<|MERGE_RESOLUTION|>--- conflicted
+++ resolved
@@ -36,14 +36,7 @@
 } from "./routes/loaders"
 import {DndProvider} from "react-dnd"
 import {HTML5Backend} from "react-dnd-html5-backend"
-<<<<<<< HEAD
-import {AppVersion, SongDto} from "./types.generated"
-import useSessionStorage from "./hooks/useSessionStorage"
-import {HiCheck, HiXMark} from "react-icons/hi2"
-import MarkersPage from "./routes/local/markers"
-=======
 import MarkersPage from "./routes/library/markers"
->>>>>>> f6b4f350
 import {resetForm} from "./routes/actions"
 import AddVideosPage from "./routes/library/add"
 import useNotification from "./hooks/useNotification"
@@ -164,7 +157,6 @@
   )
 }
 
-<<<<<<< HEAD
 const RootElement = () => {
   const [updateDeclined, setUpdateDeclined] = useSessionStorage(
     "updateDeclined",
@@ -172,9 +164,6 @@
   )
   const navigate = useNavigate()
   const [updating, setUpdating] = useState(false)
-=======
-const Init = () => {
->>>>>>> f6b4f350
   useNotification()
 
   useEffect(() => {
@@ -247,11 +236,7 @@
   {
     path: "/",
     errorElement: <ErrorBoundary />,
-<<<<<<< HEAD
     element: <RootElement />,
-=======
-    element: <Init />,
->>>>>>> f6b4f350
     id: "root",
     loader: versionLoader,
     children: [
