--- conflicted
+++ resolved
@@ -3,24 +3,18 @@
   StateMachineProvider,
   useStateMachine,
 } from "little-state-machine"
-<<<<<<< HEAD
 import React, {useEffect, useState} from "react"
-=======
-import React from "react"
->>>>>>> 681f95c3
 import ReactDOM from "react-dom/client"
 import {
   createBrowserRouter,
   isRouteErrorResponse,
   Outlet,
   RouterProvider,
-<<<<<<< HEAD
   useLoaderData,
-=======
   ScrollRestoration,
->>>>>>> 681f95c3
   useNavigate,
   useRouteError,
+  LoaderFunction,
 } from "react-router-dom"
 import "./index.css"
 import SelectCriteria from "./routes/stash/filter/root"
@@ -55,19 +49,13 @@
 } from "./routes/loaders"
 import {DndProvider} from "react-dnd"
 import {HTML5Backend} from "react-dnd-html5-backend"
-<<<<<<< HEAD
 import {AppVersion, SongDto} from "./types.generated"
-import MarkersPage from "./routes/local/markers"
-import {resetForm} from "./routes/actions"
-import DownloadVideosPage from "./routes/local/download"
 import useSessionStorage from "./hooks/useSessionStorage"
 import {HiCheck, HiXMark} from "react-icons/hi2"
-=======
 import MarkersPage from "./routes/local/markers"
 import {resetForm} from "./routes/actions"
 import DownloadVideosPage from "./routes/local/download"
 import useNotification from "./hooks/useNotification"
->>>>>>> 681f95c3
 
 const TroubleshootingInfo = () => {
   const {actions} = useStateMachine({resetForm})
@@ -163,19 +151,6 @@
   )
 }
 
-<<<<<<< HEAD
-const musicLoader: LoaderFunction = async () => {
-  const response = await fetch("/api/song")
-  const data = (await response.json()) as SongDto[]
-  return data
-}
-
-const versionLoader: LoaderFunction = async () => {
-  const response = await fetch("/api/self/version")
-  const data = (await response.json()) as AppVersion
-  return data
-}
-
 const RootElement = () => {
   const [updateDeclined, setUpdateDeclined] = useSessionStorage(
     "updateDeclined",
@@ -183,6 +158,7 @@
   )
   const navigate = useNavigate()
   const [updating, setUpdating] = useState(false)
+  useNotification()
 
   useEffect(() => {
     if (Notification.permission === "default") {
@@ -248,29 +224,14 @@
   } else {
     return <Outlet />
   }
-=======
-const NotificationPermission = () => {
-  useNotification()
-
-  return (
-    <>
-      <Outlet />
-      <ScrollRestoration />
-    </>
-  )
->>>>>>> 681f95c3
 }
 
 const router = createBrowserRouter([
   {
     path: "/",
     errorElement: <ErrorBoundary />,
-<<<<<<< HEAD
     element: <RootElement />,
-=======
-    element: <NotificationPermission />,
     id: "root",
->>>>>>> 681f95c3
     loader: versionLoader,
     children: [
       {
