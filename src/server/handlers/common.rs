<<<<<<< HEAD
use axum::{
    body::StreamBody,
    extract::{Multipart, Query, State},
    response::{
        sse::{Event, KeepAlive},
        IntoResponse, Sse,
    },
    Json,
};
use color_eyre::{eyre::eyre, Report};
use futures::{
    stream::{self, Stream},
    FutureExt,
};

use reqwest::StatusCode;
=======
use std::collections::HashSet;
use std::sync::Arc;
use std::time::Duration;

use axum::body::{Body, StreamBody};
use axum::extract::{Multipart, Path, Query, State};
use axum::response::sse::{Event, KeepAlive};
use axum::response::{IntoResponse, Sse};
use axum::Json;
use clip_mash_types::*;
use color_eyre::eyre::eyre;
use color_eyre::Report;
use futures::stream::{self, Stream};
use futures::FutureExt;
>>>>>>> d964308c
use serde::{Deserialize, Serialize};
use tokio_stream::StreamExt;
use tokio_util::io::ReaderStream;
use tracing::{debug, error, info};

<<<<<<< HEAD
use crate::{
    data::{database::DbSong, service::DataService, stash_api::StashApi},
    server::{
        dtos::{ClipsResponse, CreateClipsBody, CreateVideoBody},
        error::AppError,
        handlers::get_streams,
    },
    service::{
        clip,
        funscript::{FunScript, ScriptBuilder},
        generator::{self, Progress},
        music::MusicService,
        stash_config::Config,
        updater, Clip, VideoSource,
    },
    util::expect_file_name,
};

=======
>>>>>>> d964308c
use super::AppState;
use crate::data::database::DbSong;
use crate::data::service::DataService;
use crate::data::stash_api::StashApi;
use crate::server::error::AppError;
use crate::server::handlers::get_streams;
use crate::service::beats::{self, Beats};
use crate::service::clip::ClipService;
use crate::service::funscript::{FunScript, ScriptBuilder};
use crate::service::generator::{self, Progress};
use crate::service::music::MusicService;
use crate::service::stash_config::Config;
use crate::service::VideoSource;
use crate::util::expect_file_name;

#[axum::debug_handler]
pub async fn fetch_clips(
    State(state): State<Arc<AppState>>,
    Json(body): Json<CreateClipsBody>,
) -> Result<Json<ClipsResponse>, AppError> {
    let config = Config::get_or_empty().await;
    let service = DataService::new(state.database.clone()).await;
    let video_ids: HashSet<_> = body.markers.iter().map(|m| m.video_id.clone()).collect();
    info!("found {} video IDs", video_ids.len());
    let options = service.convert_clip_options(body).await?;
    debug!("clip options: {options:?}");

    let clip_service = ClipService::new(state.database.clone());
    let (clips, beat_offsets) = clip_service.arrange_clips(options).await?;
    let streams = get_streams(video_ids, &config)?;
    let mut video_ids: Vec<_> = clips.iter().map(|c| c.video_id.clone()).collect();
    video_ids.sort();
    video_ids.dedup();

    let videos = service
        .fetch_videos(&video_ids)
        .await?
        .into_iter()
        .map(From::from)
        .collect();

    let response = ClipsResponse {
        clips,
        streams,
        videos,
        beat_offsets,
    };
    Ok(Json(response))
}

async fn create_video_inner(
    state: State<Arc<AppState>>,
    body: CreateVideoBody,
) -> Result<(), AppError> {
    let service = DataService::new(state.database.clone()).await;
    let options = service.convert_compilation_options(body).await?;

    let clips = state.generator.gather_clips(&options).await?;
    state.generator.compile_clips(&options, clips).await?;
    Ok(())
}

#[axum::debug_handler]
pub async fn create_video(
    state: State<Arc<AppState>>,
    Json(mut body): Json<CreateVideoBody>,
) -> String {
    use sanitise_file_name::sanitise;

    body.file_name = sanitise(&body.file_name);
    let file_name = body.file_name.clone();
    debug!("received json body: {:?}", body);

    tokio::spawn(async move {
        if let Err(e) = create_video_inner(state, body).await {
            error!("error: {e:?}");
        }
    });

    file_name
}

#[axum::debug_handler]
pub async fn get_progress() -> Sse<impl Stream<Item = Result<Event, serde_json::Error>>> {
    let stream = futures::StreamExt::flat_map(stream::repeat_with(generator::get_progress), |f| {
        f.into_stream()
    });
    let stream = stream
        .take_while(|p| !p.done)
        .chain(futures::stream::once(async {
            Progress {
                done: true,
                finished: 0,
                total: 0,
            }
        }))
        .map(|p| Event::default().json_data(p))
        .throttle(Duration::from_millis(250));

    Sse::new(stream).keep_alive(KeepAlive::default())
}

#[derive(Deserialize)]
#[serde(rename_all = "camelCase")]
pub struct FilenameQuery {
    file_name: String,
}

#[axum::debug_handler]
pub async fn download_video(
    state: State<Arc<AppState>>,
    Query(FilenameQuery { file_name }): Query<FilenameQuery>,
) -> Result<impl IntoResponse, AppError> {
    use axum::http::header;
    use axum::response::AppendHeaders;

    info!("downloading video '{file_name}'");
    let path = state.directories.video_dir().join(&file_name);
    let file = tokio::fs::File::open(path).await?;
    let stream = ReaderStream::new(file);
    let content_disposition = format!("attachment; filename=\"{}\"", file_name);

    let headers = AppendHeaders([
        (header::CONTENT_TYPE, "video/mp4".to_string()),
        (header::CONTENT_DISPOSITION, content_disposition),
    ]);

    let body = StreamBody::new(stream);
    Ok((headers, body))
}

#[derive(Deserialize)]
pub struct CreateFunscriptBody {
    pub clips: Vec<Clip>,
    pub source: VideoSource,
}

#[axum::debug_handler]
pub async fn get_funscript(
    State(state): State<Arc<AppState>>,
    Json(body): Json<CreateFunscriptBody>,
) -> Result<Json<FunScript>, AppError> {
    let api = StashApi::load_config().await?;
    let script_builder = ScriptBuilder::new(&api);
    let service = DataService::new(state.database.clone()).await;
    let clips = service.convert_clips(body.clips).await?;
    let script = script_builder.combine_scripts(clips).await?;

    Ok(Json(script))
}

#[derive(Deserialize)]
pub struct DownloadMusicQuery {
    pub url: String,
}

#[derive(Serialize)]
#[serde(rename_all = "camelCase")]
pub struct SongDto {
    pub song_id: i64,
    pub duration: f64,
    pub file_name: String,
    pub url: String,
    pub beats: Vec<f32>,
}

impl From<DbSong> for SongDto {
    fn from(value: DbSong) -> Self {
        let beats: Option<Beats> = value.beats.and_then(|str| serde_json::from_str(&str).ok());

        SongDto {
            song_id: value.rowid.expect("must have rowid set"),
            duration: value.duration,
            file_name: expect_file_name(&value.file_path),
            url: value.url,
            beats: beats.map(|b| b.offsets).unwrap_or_default(),
        }
    }
}

#[axum::debug_handler]
pub async fn download_music(
    Query(DownloadMusicQuery { url }): Query<DownloadMusicQuery>,
    State(state): State<Arc<AppState>>,
) -> Result<Json<SongDto>, AppError> {
    info!("downloading music at url {url}");
    let music_service = MusicService::new(state.database.clone(), state.directories.clone());
    let song = music_service.download_song(&url).await?;

    Ok(Json(song.into()))
}

#[axum::debug_handler]
pub async fn stream_song(
    Path(song_id): Path<i64>,
    State(state): State<Arc<AppState>>,
    request: axum::http::Request<Body>,
) -> Result<impl IntoResponse, AppError> {
    use tower::ServiceExt;
    use tower_http::services::ServeFile;

    let song = state.database.get_song(song_id).await?;
    let result = ServeFile::new(song.file_path).oneshot(request).await;
    Ok(result)
}

#[axum::debug_handler]
pub async fn upload_music(
    State(state): State<Arc<AppState>>,
    mut multipart: Multipart,
) -> Result<Json<SongDto>, AppError> {
    let music_service = MusicService::new(state.database.clone(), state.directories.clone());

    while let Some(field) = multipart.next_field().await.map_err(Report::from)? {
        if field.name() == Some("file") {
            let song = music_service.upload_song(field).await?;
            return Ok(Json(song.into()));
        }
    }

    Err(eyre!("missing form field `file`").into())
}

#[axum::debug_handler]
pub async fn list_songs(
    State(state): State<Arc<AppState>>,
) -> Result<Json<Vec<SongDto>>, AppError> {
    let songs = state
        .database
        .list_songs()
        .await?
        .into_iter()
        .map(From::from)
        .collect();

    Ok(Json(songs))
}

#[derive(Debug, Deserialize)]
#[serde(rename_all = "camelCase")]
pub enum FolderType {
    Videos,
    Music,
    Database,
    Config,
}

#[derive(Debug, Deserialize)]
pub struct FolderTypeQuery {
    pub folder: FolderType,
}

pub async fn open_folder(
    Query(FolderTypeQuery { folder }): Query<FolderTypeQuery>,
    state: State<Arc<AppState>>,
) -> Result<(), AppError> {
    info!("opening folder {folder:?}");
    let path = match folder {
        FolderType::Videos => state.directories.video_dir(),
        FolderType::Music => state.directories.music_dir(),
        FolderType::Database => state
            .directories
            .database_file()
            .parent()
            .expect("database must be in a folder")
            .to_owned(),
        FolderType::Config => state.directories.config_dir().to_owned(),
    };

    opener::open(path).map_err(Report::from)?;

    Ok(())
}

<<<<<<< HEAD
pub async fn self_update() -> impl IntoResponse {
    if let Err(e) = updater::self_update(None).await {
        error!("failed to self-update: {e:?}");
        StatusCode::INTERNAL_SERVER_ERROR
    } else {
        StatusCode::OK
    }
=======
#[axum::debug_handler]
pub async fn get_beats(
    Path(song_id): Path<i64>,
    state: State<Arc<AppState>>,
) -> Result<Json<Beats>, AppError> {
    let beats = match state.database.fetch_beats(song_id).await? {
        Some(beats) => beats,
        None => {
            let song = state.database.get_song(song_id).await?;
            let beats = beats::detect_beats(&song.file_path)?;
            state
                .database
                .persist_beats(song.rowid.unwrap(), &beats)
                .await?;
            beats
        }
    };
    Ok(Json(beats))
>>>>>>> d964308c
}<|MERGE_RESOLUTION|>--- conflicted
+++ resolved
@@ -1,21 +1,3 @@
-<<<<<<< HEAD
-use axum::{
-    body::StreamBody,
-    extract::{Multipart, Query, State},
-    response::{
-        sse::{Event, KeepAlive},
-        IntoResponse, Sse,
-    },
-    Json,
-};
-use color_eyre::{eyre::eyre, Report};
-use futures::{
-    stream::{self, Stream},
-    FutureExt,
-};
-
-use reqwest::StatusCode;
-=======
 use std::collections::HashSet;
 use std::sync::Arc;
 use std::time::Duration;
@@ -30,33 +12,12 @@
 use color_eyre::Report;
 use futures::stream::{self, Stream};
 use futures::FutureExt;
->>>>>>> d964308c
+use reqwest::StatusCode;
 use serde::{Deserialize, Serialize};
 use tokio_stream::StreamExt;
 use tokio_util::io::ReaderStream;
 use tracing::{debug, error, info};
 
-<<<<<<< HEAD
-use crate::{
-    data::{database::DbSong, service::DataService, stash_api::StashApi},
-    server::{
-        dtos::{ClipsResponse, CreateClipsBody, CreateVideoBody},
-        error::AppError,
-        handlers::get_streams,
-    },
-    service::{
-        clip,
-        funscript::{FunScript, ScriptBuilder},
-        generator::{self, Progress},
-        music::MusicService,
-        stash_config::Config,
-        updater, Clip, VideoSource,
-    },
-    util::expect_file_name,
-};
-
-=======
->>>>>>> d964308c
 use super::AppState;
 use crate::data::database::DbSong;
 use crate::data::service::DataService;
@@ -69,7 +30,7 @@
 use crate::service::generator::{self, Progress};
 use crate::service::music::MusicService;
 use crate::service::stash_config::Config;
-use crate::service::VideoSource;
+use crate::service::{updater, VideoSource};
 use crate::util::expect_file_name;
 
 #[axum::debug_handler]
@@ -331,15 +292,6 @@
     Ok(())
 }
 
-<<<<<<< HEAD
-pub async fn self_update() -> impl IntoResponse {
-    if let Err(e) = updater::self_update(None).await {
-        error!("failed to self-update: {e:?}");
-        StatusCode::INTERNAL_SERVER_ERROR
-    } else {
-        StatusCode::OK
-    }
-=======
 #[axum::debug_handler]
 pub async fn get_beats(
     Path(song_id): Path<i64>,
@@ -358,5 +310,13 @@
         }
     };
     Ok(Json(beats))
->>>>>>> d964308c
+}
+
+pub async fn self_update() -> impl IntoResponse {
+    if let Err(e) = updater::self_update(None).await {
+        error!("failed to self-update: {e:?}");
+        StatusCode::INTERNAL_SERVER_ERROR
+    } else {
+        StatusCode::OK
+    }
 }