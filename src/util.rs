use std::{
    collections::hash_map::DefaultHasher,
    hash::{Hash, Hasher},
    process::Output,
};

use camino::Utf8Path;

use rand::{rngs::StdRng, SeedableRng};
use reqwest::Url;
use tracing::{debug, Level};

const DEFAULT_SEED: u64 = 123456789;

pub fn create_seeded_rng(seed: Option<&str>) -> StdRng {
    let seed = match seed {
        Some(string) => {
            let mut hasher = DefaultHasher::new();
            string.hash(&mut hasher);
            hasher.finish()
        }
        None => DEFAULT_SEED,
    };
    StdRng::seed_from_u64(seed)
}

pub fn add_api_key(url: &str, api_key: &str) -> String {
    let mut url = Url::parse(url).expect("invalid url");
    url.query_pairs_mut().append_pair("apikey", api_key);
    url.to_string()
}

pub fn expect_file_name(path: &str) -> String {
    Utf8Path::new(path)
        .file_name()
        .expect("path must have a file name here")
        .to_string()
}

pub fn commandline_error<T>(output: Output) -> crate::Result<T> {
    use color_eyre::eyre::eyre;

    let stdout = std::str::from_utf8(&output.stdout).unwrap();
    let stderr = std::str::from_utf8(&output.stderr).unwrap();
    Err(eyre!(
        "ffmpeg failed with exit code {}, stdout:\n{}\nstderr:\n{}",
        output.status.code().unwrap_or(1),
        stdout,
        stderr
    ))
}

<<<<<<< HEAD
=======
pub fn debug_output(output: Output) {
    if tracing::enabled!(Level::DEBUG) {
        let stdout = std::str::from_utf8(&output.stdout).unwrap();
        let stderr = std::str::from_utf8(&output.stderr).unwrap();

        debug!("stdout = '{}'", stdout);
        debug!("stderr = '{}'", stderr);
    }
}
>>>>>>> ac2a34cd

#[cfg(test)]
mod test {
    use super::{add_api_key, expect_file_name};

    #[test]
    #[cfg(not(windows))]
    fn test_expect_file_name() {
        let path = "/Users/test/123.txt";
        let file_name = expect_file_name(path);
        assert_eq!("123.txt", file_name);
    }

    #[test]
    #[cfg(windows)]
    fn test_expect_file_name() {
        let path = "C:\\Users\\123.txt";
        let file_name = expect_file_name(path);
        assert_eq!("123.txt", file_name);
    }

    #[test]
    fn test_add_api_key() {
        let result = add_api_key("http://localhost:3001", "super-secret-123");
        assert_eq!(result, "http://localhost:3001/?apikey=super-secret-123");
    }
}<|MERGE_RESOLUTION|>--- conflicted
+++ resolved
@@ -50,8 +50,6 @@
     ))
 }
 
-<<<<<<< HEAD
-=======
 pub fn debug_output(output: Output) {
     if tracing::enabled!(Level::DEBUG) {
         let stdout = std::str::from_utf8(&output.stdout).unwrap();
@@ -61,7 +59,6 @@
         debug!("stderr = '{}'", stderr);
     }
 }
->>>>>>> ac2a34cd
 
 #[cfg(test)]
 mod test {
